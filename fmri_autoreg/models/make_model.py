import numpy as np
from tqdm.auto import tqdm
from torch import optim
from sklearn.metrics import r2_score
from sklearn.linear_model import Ridge, Lasso
from torch.nn import MSELoss
from fmri_autoreg.data.load_data import Dataset
from torch.nn import LSTM, GRU
from torch.utils.data import DataLoader
from torch.cuda import is_available as cuda_is_available
from fmri_autoreg.models.models import Chebnet, LinearChebnet, LRUnivariate, LRMultivariate
import logging

from fmri_autoreg.tools import string_to_list


DEVICE = "cuda:0"


def make_model(params, n_emb, edge_index):
    """Create a model according to given parameters, returns model and fitting function."""

    if params["model"] == "Ridge":
        model = Ridge(alpha=params["alpha"])
        return model, model_fit

    elif params["model"] == "Lasso":
        model = Lasso(alpha=params["alpha"])
        return model, model_fit

    elif params["model"] == "LRUnivariate":
        model = LRUnivariate(
            n_emb,
            params["seq_length"],
            params["F"],
            params["dropout"],
            params["use_bn"],
            params["bn_momentum"],
        )
        return model, train_backprop

    elif params["model"] == "LRMultivariate":
        model = LRMultivariate(
            n_emb,
            params["seq_length"],
            params["F"],
            params["dropout"],
            params["use_bn"],
            params["bn_momentum"],
        )
        return model, train_backprop

    elif params["model"] == "LSTM":
        model = LSTM(
            n_emb,
            params["hidden_size"],
            params["num_layers"],
            params["random_initial_state"],
            params["dropout"],
        )
        return model, train_backprop

    elif params["model"] == "GRU":
        model = GRU(
            n_emb,
            params["hidden_size"],
            params["num_layers"],
            params["random_initial_state"],
            params["dropout"],
        )
        return model, train_backprop

    elif params["model"] == "Chebnet":
        model = Chebnet(
            n_emb,
            params["seq_length"],
            edge_index,
            params["FK"],
            params["M"],
            params["FC_type"],
            params["dropout"],
            params["bn_momentum"],
            params["use_bn"],
        )
        return model, train_backprop
    elif params["model"] == "LinearChebnet":
        model = LinearChebnet(
            n_emb,
            params["seq_length"],
            edge_index,
            params["FK"],
            params["M"],
            params["FC_type"],
            params["dropout"],
            params["bn_momentum"],
            params["use_bn"],
        )
        return model, train_backprop

def model_fit(model, X_tng, Y_tng, verbose=1, logger=logging,**kwargs):
    """Wrapper for model's fit method, to be consistent with backprop training method's outputs."""
    model.fit(X_tng, Y_tng)
    if verbose:
        logger.info("model fitted")
    return model, None, []


def iter_fun(iterator, verbose):
    if verbose:
        return tqdm(iterator)
    return iterator


def train_backprop(model, params, tng_dataloader, val_dataloader, verbose=1, logger=logging):
    """Backprop training of pytorch models, with epoch training loop. Returns trained model,
    losses and checkpoints."""

    if not cuda_is_available():
        device = "cpu"
        logger.info("CUDA not available, running on CPU.")
    else:
        device = params["torch_device"] if "torch_device" in params else DEVICE
        if verbose:
            logger.info(f"Using device {device}")

    model.to(device)
    optimizer = optim.Adam(model.parameters(), lr=params["lr"], weight_decay=params["weight_decay"])
    scheduler = optim.lr_scheduler.ReduceLROnPlateau(
        optimizer,
        factor=0.1,
        patience=params["lr_patience"],
        threshold=params["lr_thres"],
    )
    loss_function = MSELoss().to(device)
    losses = {"tng": [], "val": []}

    if "checkpoints" in params:
        checkpoints = string_to_list(params["checkpoints"])
    else:
        checkpoints = []
    checkpoint_scores = []

    # training loop
    for epoch in iter_fun(range(params["nb_epochs"]), verbose):
        model.train()
        mean_loss_tng = 0.0
        is_checkpoint = epoch in checkpoints
        all_preds_tng = []
        all_labels_tng = []
        all_preds_val = []
        all_labels_val = []
        for sampled_batch in tng_dataloader:
            optimizer.zero_grad()
            inputs = sampled_batch["input"].to(device)
            labels = sampled_batch["label"].to(device)
            preds = model(inputs)
            loss = loss_function(preds, labels)
            mean_loss_tng += loss.item()
            loss.backward()
            optimizer.step()
            if is_checkpoint:
                all_preds_tng.append(preds.detach().cpu().numpy())
                all_labels_tng.append(labels.detach().cpu().numpy())
        mean_loss_tng = mean_loss_tng / len(tng_dataloader)
        scheduler.step(mean_loss_tng)
        losses["tng"].append(mean_loss_tng)

        # compute validation loss
        model.eval()
        mean_loss_val = 0.0
        for sampled_batch in val_dataloader:
            inputs = sampled_batch["input"].to(device)
            labels = sampled_batch["label"].to(device)
            preds = model(inputs)
            loss = loss_function(preds, labels)
            mean_loss_val += loss.item()
            if is_checkpoint:
                all_preds_val.append(preds.detach().cpu().numpy())
                all_labels_val.append(labels.detach().cpu().numpy())
        mean_loss_val = mean_loss_val / len(val_dataloader)
        losses["val"].append(mean_loss_val)

        if verbose > 1:
<<<<<<< HEAD
            logger.info("epoch", epoch, "tng loss", mean_loss_tng, "val loss", mean_loss_val)
=======
            logger.info(f"epoch {epoch}, tng loss={mean_loss_tng}, val loss={mean_loss_val}")
>>>>>>> 771c7bca

        # add checkpoint
        if is_checkpoint:
            r2_tng = r2_score(
                np.concatenate(all_labels_tng, axis=0),
                np.concatenate(all_preds_tng, axis=0),
                multioutput="raw_values",
            )
            r2_val = r2_score(
                np.concatenate(all_labels_val, axis=0),
                np.concatenate(all_preds_val, axis=0),
                multioutput="raw_values",
            )
            score_dict = {}
            score_dict["epoch"] = epoch
            score_dict["r2_mean_tng"] = r2_tng.mean()
            score_dict["r2_std_tng"] = r2_tng.std()
            score_dict["r2_mean_val"] = r2_val.mean()
            score_dict["r2_std_val"] = r2_val.std()
            score_dict["loss_tng"] = mean_loss_tng
            score_dict["loss_val"] = mean_loss_val
            checkpoint_scores.append(score_dict)

    if verbose:
        logger.info("model trained")

    return model, losses, checkpoint_scores<|MERGE_RESOLUTION|>--- conflicted
+++ resolved
@@ -181,11 +181,7 @@
         losses["val"].append(mean_loss_val)
 
         if verbose > 1:
-<<<<<<< HEAD
-            logger.info("epoch", epoch, "tng loss", mean_loss_tng, "val loss", mean_loss_val)
-=======
             logger.info(f"epoch {epoch}, tng loss={mean_loss_tng}, val loss={mean_loss_val}")
->>>>>>> 771c7bca
 
         # add checkpoint
         if is_checkpoint:
